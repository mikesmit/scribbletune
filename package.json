--- conflicted
+++ resolved
@@ -1,10 +1,6 @@
 {
   "name": "scribbletune",
-<<<<<<< HEAD
-  "version": "0.11.0",
-=======
   "version": "0.11.1",
->>>>>>> 50bc8b04
   "description": "Create music with JavaScript and Node.js!",
   "main": "./src/index.js",
   "scripts": {
